name: Semantic Release

on:
  push:
    branches:
      - staging

permissions:
  contents: read

jobs:
  release:
    runs-on: ubuntu-latest
    concurrency: release
    if: ${{ github.repository == 'sandialabs/sansmic' }}  # do not run everywhere

    permissions:
      id-token: write
      contents: write

    steps:
    - name: Harden Runner
      uses: step-security/harden-runner@91182cccc01eb5e619899d80e4e971d6181294a7 # v2.10.1
      with:
        egress-policy: audit

    - name: Setup | Checkout Repository at workflow sha
      uses: actions/checkout@11bd71901bbe5b1630ceea73d27597364c9af683 # v4.2.2
      with:
        fetch-depth: 0
        ref: ${{ github.sha }}

    - name: Setup | Force correct release branch on workflow sha
      run: |
        git checkout -B ${{ github.ref_name }} ${{ github.sha }}

    - name: Setup | Get short commit SHA
      id: vars
      run: |
        echo "short_sha=$(git rev-parse --short HEAD)\n" >> $GITHUB_OUTPUT
<<<<<<< HEAD

    - name: Action | Semantic Release - Update version
      id: release
=======

    - name: Action | Check if release is needed
      id: check
      # Adjust tag with desired version if applicable.
      uses: python-semantic-release/python-semantic-release@c1bcfdbb994243ac7cf419365d5894d6bfb2950e # v9.12.0
      with:
        github_token: ${{ secrets.GITHUB_TOKEN }}
        git_committer_name: "github-actions"
        git_committer_email: "actions@users.noreply.github.com"
        root_options: -vv --noop
        build: false
        changelog: true
        commit: false
        push: false
        tag: false
        vcs_release: false
        # prerelease: true
        # build_metadata: ${{ github.ref_name }}@${{ steps.vars.outputs.short_sha }}

    - name: Action | Semantic Release - Update version
      id: release
      if: steps.check.outputs.released == 'true'
>>>>>>> dcfe04c6
      # Adjust tag with desired version if applicable.
      uses: python-semantic-release/python-semantic-release@c1bcfdbb994243ac7cf419365d5894d6bfb2950e # v9.12.0
      with:
        github_token: ${{ secrets.GITHUB_TOKEN }}
        git_committer_name: "github-actions"
        git_committer_email: "actions@users.noreply.github.com"
        build: false
        changelog: true
        commit: true
        push: true
<<<<<<< HEAD
        tag: false
        vcs_release: false
=======
        tag: true
        vcs_release: false
        prerelease: true
        prerelease_token: rc
        build_metadata: ${{ steps.vars.outputs.short_sha }}

    - name: Action | Create Pull Request - Release
      if: steps.check.outputs.released == 'true'
      run: |
        gh pr create -B main -H staging --title "release: Merge into main and create tag as v${{ steps.release.outputs.version }}" --body 'Created by Github action: semantic-release.yml'
      env:
        GITHUB_TOKEN: ${{ secrets.GITHUB_TOKEN }}

    - name: Action | Create Pull Request - Chore
      if: steps.check.outputs.released == 'false'
      run: |
        gh pr create -B main -H staging --title 'chore: Merge non-code changes into main' --body 'Created by Github action: semantic-release.yml'
      env:
        GITHUB_TOKEN: ${{ secrets.GITHUB_TOKEN }}
>>>>>>> dcfe04c6
<|MERGE_RESOLUTION|>--- conflicted
+++ resolved
@@ -38,34 +38,9 @@
       id: vars
       run: |
         echo "short_sha=$(git rev-parse --short HEAD)\n" >> $GITHUB_OUTPUT
-<<<<<<< HEAD
 
     - name: Action | Semantic Release - Update version
       id: release
-=======
-
-    - name: Action | Check if release is needed
-      id: check
-      # Adjust tag with desired version if applicable.
-      uses: python-semantic-release/python-semantic-release@c1bcfdbb994243ac7cf419365d5894d6bfb2950e # v9.12.0
-      with:
-        github_token: ${{ secrets.GITHUB_TOKEN }}
-        git_committer_name: "github-actions"
-        git_committer_email: "actions@users.noreply.github.com"
-        root_options: -vv --noop
-        build: false
-        changelog: true
-        commit: false
-        push: false
-        tag: false
-        vcs_release: false
-        # prerelease: true
-        # build_metadata: ${{ github.ref_name }}@${{ steps.vars.outputs.short_sha }}
-
-    - name: Action | Semantic Release - Update version
-      id: release
-      if: steps.check.outputs.released == 'true'
->>>>>>> dcfe04c6
       # Adjust tag with desired version if applicable.
       uses: python-semantic-release/python-semantic-release@c1bcfdbb994243ac7cf419365d5894d6bfb2950e # v9.12.0
       with:
@@ -76,27 +51,5 @@
         changelog: true
         commit: true
         push: true
-<<<<<<< HEAD
-        tag: false
-        vcs_release: false
-=======
         tag: true
-        vcs_release: false
-        prerelease: true
-        prerelease_token: rc
-        build_metadata: ${{ steps.vars.outputs.short_sha }}
-
-    - name: Action | Create Pull Request - Release
-      if: steps.check.outputs.released == 'true'
-      run: |
-        gh pr create -B main -H staging --title "release: Merge into main and create tag as v${{ steps.release.outputs.version }}" --body 'Created by Github action: semantic-release.yml'
-      env:
-        GITHUB_TOKEN: ${{ secrets.GITHUB_TOKEN }}
-
-    - name: Action | Create Pull Request - Chore
-      if: steps.check.outputs.released == 'false'
-      run: |
-        gh pr create -B main -H staging --title 'chore: Merge non-code changes into main' --body 'Created by Github action: semantic-release.yml'
-      env:
-        GITHUB_TOKEN: ${{ secrets.GITHUB_TOKEN }}
->>>>>>> dcfe04c6
+        vcs_release: false