name: Tests

on:
  push:
    paths:
      - src/**
      - tests/**
      - .github/workflows/continuous-testing.yml
  pull_request:
  workflow_dispatch:

defaults:
  run:
    shell: bash

permissions:
  contents: read

jobs:
  test:
    runs-on: ubuntu-latest
    steps:
      - name: Harden Runner
        uses: step-security/harden-runner@91182cccc01eb5e619899d80e4e971d6181294a7 # v2.10.1
        with:
          disable-sudo: true
          egress-policy: block
          allowed-endpoints: >
            api.codecov.io:443
            api.github.com:443
            cli.codecov.io:443
            codecov.io:443
            files.pythonhosted.org:443
            github.com:443
            pypi.org:443
            storage.googleapis.com:443
            uploader.codecov.io:443

      - name: Check out the commit
        uses: actions/checkout@eef61447b9ff4aafe5dcd4e0bbf5d482be7e7871 # v4.2.1

      - name: Set up Python
        uses: actions/setup-python@f677139bbe7f9c59b41e40162b753c062f5d49a3 # v5.2.0
        with:
          python-version: "3.12"

      - name: Install development dependencies
        run: |
          python3 -m pip install --upgrade pip
          python3 -m pip install -r requirements.txt -r tests/requirements.txt

      - name: Test install
        run: python3 -m pip install .

      - name: Test with pytest
        run: |
          echo '### Run tests' >> $GITHUB_STEP_SUMMARY
          echo '```bash' >> $GITHUB_STEP_SUMMARY
<<<<<<< HEAD
          python3 -m pytest --nbmake --no-cov-on-fail --disable-warnings --cov=sansmic --cov=tests --cov-report= --no-header --color=auto examples/ tests/ | tee -a $GITHUB_STEP_SUMMARY
=======
          python3 -m pytest --nbmake --no-cov-on-fail --disable-warnings --cov=sansmic --cov=tests --no-header --color=auto examples/ tests/ | tee -a $GITHUB_STEP_SUMMARY
>>>>>>> 2c5b7308
          echo '```' >> $GITHUB_STEP_SUMMARY

      - name: Upload coverage reports to Codecov
        uses: codecov/codecov-action@b9fd7d16f6d7d1b5d2bec1a2887e65ceed900238 # v4.6.0
        with:
          token: ${{ secrets.CODECOV_TOKEN }}
          flags: ${{ matrix.os }}

      - name: Test uninstall
        run: python3 -m pip uninstall -y sansmic
<|MERGE_RESOLUTION|>--- conflicted
+++ resolved
@@ -1,73 +1,69 @@
-name: Tests
-
-on:
-  push:
-    paths:
-      - src/**
-      - tests/**
-      - .github/workflows/continuous-testing.yml
-  pull_request:
-  workflow_dispatch:
-
-defaults:
-  run:
-    shell: bash
-
-permissions:
-  contents: read
-
-jobs:
-  test:
-    runs-on: ubuntu-latest
-    steps:
-      - name: Harden Runner
-        uses: step-security/harden-runner@91182cccc01eb5e619899d80e4e971d6181294a7 # v2.10.1
-        with:
-          disable-sudo: true
-          egress-policy: block
-          allowed-endpoints: >
-            api.codecov.io:443
-            api.github.com:443
-            cli.codecov.io:443
-            codecov.io:443
-            files.pythonhosted.org:443
-            github.com:443
-            pypi.org:443
-            storage.googleapis.com:443
-            uploader.codecov.io:443
-
-      - name: Check out the commit
-        uses: actions/checkout@eef61447b9ff4aafe5dcd4e0bbf5d482be7e7871 # v4.2.1
-
-      - name: Set up Python
-        uses: actions/setup-python@f677139bbe7f9c59b41e40162b753c062f5d49a3 # v5.2.0
-        with:
-          python-version: "3.12"
-
-      - name: Install development dependencies
-        run: |
-          python3 -m pip install --upgrade pip
-          python3 -m pip install -r requirements.txt -r tests/requirements.txt
-
-      - name: Test install
-        run: python3 -m pip install .
-
-      - name: Test with pytest
-        run: |
-          echo '### Run tests' >> $GITHUB_STEP_SUMMARY
-          echo '```bash' >> $GITHUB_STEP_SUMMARY
-<<<<<<< HEAD
-          python3 -m pytest --nbmake --no-cov-on-fail --disable-warnings --cov=sansmic --cov=tests --cov-report= --no-header --color=auto examples/ tests/ | tee -a $GITHUB_STEP_SUMMARY
-=======
-          python3 -m pytest --nbmake --no-cov-on-fail --disable-warnings --cov=sansmic --cov=tests --no-header --color=auto examples/ tests/ | tee -a $GITHUB_STEP_SUMMARY
->>>>>>> 2c5b7308
-          echo '```' >> $GITHUB_STEP_SUMMARY
-
-      - name: Upload coverage reports to Codecov
-        uses: codecov/codecov-action@b9fd7d16f6d7d1b5d2bec1a2887e65ceed900238 # v4.6.0
-        with:
-          token: ${{ secrets.CODECOV_TOKEN }}
-          flags: ${{ matrix.os }}
-
-      - name: Test uninstall
-        run: python3 -m pip uninstall -y sansmic
+name: Tests
+
+on:
+  push:
+    paths:
+      - src/**
+      - tests/**
+      - .github/workflows/continuous-testing.yml
+  pull_request:
+  workflow_dispatch:
+
+defaults:
+  run:
+    shell: bash
+
+permissions:
+  contents: read
+
+jobs:
+  test:
+    runs-on: ubuntu-latest
+    steps:
+      - name: Harden Runner
+        uses: step-security/harden-runner@91182cccc01eb5e619899d80e4e971d6181294a7 # v2.10.1
+        with:
+          disable-sudo: true
+          egress-policy: block
+          allowed-endpoints: >
+            api.codecov.io:443
+            api.github.com:443
+            cli.codecov.io:443
+            codecov.io:443
+            files.pythonhosted.org:443
+            github.com:443
+            pypi.org:443
+            storage.googleapis.com:443
+            uploader.codecov.io:443
+
+      - name: Check out the commit
+        uses: actions/checkout@eef61447b9ff4aafe5dcd4e0bbf5d482be7e7871 # v4.2.1
+
+      - name: Set up Python
+        uses: actions/setup-python@f677139bbe7f9c59b41e40162b753c062f5d49a3 # v5.2.0
+        with:
+          python-version: "3.12"
+
+      - name: Install development dependencies
+        run: |
+          python3 -m pip install --upgrade pip
+          python3 -m pip install -r requirements.txt -r tests/requirements.txt
+
+      - name: Test install
+        run: python3 -m pip install .
+
+      - name: Test with pytest
+        run: |
+          echo '### Run tests' >> $GITHUB_STEP_SUMMARY
+          echo '```bash' >> $GITHUB_STEP_SUMMARY
+          python3 -m pytest --nbmake --no-cov-on-fail --disable-warnings --cov=sansmic --cov=tests --no-header --color=auto examples/ tests/ | tee -a $GITHUB_STEP_SUMMARY
+          echo '```' >> $GITHUB_STEP_SUMMARY
+
+      - name: Upload coverage reports to Codecov
+        uses: codecov/codecov-action@b9fd7d16f6d7d1b5d2bec1a2887e65ceed900238 # v4.6.0
+        with:
+          token: ${{ secrets.CODECOV_TOKEN }}
+          flags: ${{ matrix.os }}
+
+      - name: Test uninstall
+        run: python3 -m pip uninstall -y sansmic